import { VSCodeButton, VSCodeLink } from "@vscode/webview-ui-toolkit/react"
import debounce from "debounce"
import { useCallback, useEffect, useMemo, useRef, useState } from "react"
import { useDeepCompareEffect, useEvent, useMount } from "react-use"
import { Virtuoso, type VirtuosoHandle } from "react-virtuoso"
import styled from "styled-components"
import {
	ClineAsk,
	ClineMessage,
	ClineSayBrowserAction,
	ClineSayTool,
	ExtensionMessage,
} from "../../../../src/shared/ExtensionMessage"
import { findLast } from "../../../../src/shared/array"
import { combineApiRequests } from "../../../../src/shared/combineApiRequests"
import { combineCommandSequences } from "../../../../src/shared/combineCommandSequences"
import { getApiMetrics } from "../../../../src/shared/getApiMetrics"
import { AudioType } from "../../../../src/shared/WebviewMessage"
import { useExtensionState } from "../../context/ExtensionStateContext"
import { vscode } from "../../utils/vscode"
import HistoryPreview from "../history/HistoryPreview"
import { normalizeApiConfiguration } from "../settings/ApiOptions"
import Announcement from "./Announcement"
import BrowserSessionRow from "./BrowserSessionRow"
import ChatRow from "./ChatRow"
import ChatTextArea from "./ChatTextArea"
import TaskHeader from "./TaskHeader"

interface ChatViewProps {
	isHidden: boolean
	showAnnouncement: boolean
	hideAnnouncement: () => void
	showHistoryView: () => void
}

export const MAX_IMAGES_PER_MESSAGE = 20

const ChatView = ({ isHidden, showAnnouncement, hideAnnouncement, showHistoryView }: ChatViewProps) => {
	const { version, clineMessages: messages, taskHistory, apiConfiguration } = useExtensionState()
	const [countdown, setCountdown] = useState<number | null>(null)

	const task = useMemo(() => messages.at(0), [messages])
	const modifiedMessages = useMemo(() => combineApiRequests(combineCommandSequences(messages.slice(1))), [messages])
	const apiMetrics = useMemo(() => getApiMetrics(modifiedMessages), [modifiedMessages])

	const [inputValue, setInputValue] = useState("")
	const textAreaRef = useRef<HTMLTextAreaElement>(null)
	const [textAreaDisabled, setTextAreaDisabled] = useState(false)
	const [selectedImages, setSelectedImages] = useState<string[]>([])

	const [clineAsk, setClineAsk] = useState<ClineAsk | undefined>(undefined)
	const [enableButtons, setEnableButtons] = useState<boolean>(false)
	const [primaryButtonText, setPrimaryButtonText] = useState<string | undefined>(undefined)
	const [secondaryButtonText, setSecondaryButtonText] = useState<string | undefined>(undefined)
	const [didClickCancel, setDidClickCancel] = useState(false)
	const virtuosoRef = useRef<VirtuosoHandle>(null)
	const [expandedRows, setExpandedRows] = useState<Record<number, boolean>>({})
	const scrollContainerRef = useRef<HTMLDivElement>(null)
	const disableAutoScrollRef = useRef(false)
	const [showScrollToBottom, setShowScrollToBottom] = useState(false)
	const [isAtBottom, setIsAtBottom] = useState(false)
	const [autoAcceptEnabled, setAutoAcceptEnabled] = useState(false)
	const [wasStreaming, setWasStreaming] = useState<boolean>(false)
	const [hasStarted, setHasStarted] = useState(false)


	// Add effect for countdown timer
useEffect(() => {
    let countdownTimer: NodeJS.Timeout | undefined;
    
    if (autoAcceptEnabled && clineAsk === "command_output" && enableButtons) {
        setCountdown(10); // Start at 10 seconds
        countdownTimer = setInterval(() => {
            setCountdown(prev => {
                if (prev === null || prev <= 1) {
                    clearInterval(countdownTimer);
					//TODO: CHECK IF THIS IS THE RIGHT FUNCTION

                    vscode.postMessage({ type: "askResponse", askResponse: "yesButtonClicked" }); // Direct message instead of using handlePrimaryButtonClick
                    setTextAreaDisabled(true);
                    setClineAsk(undefined);
                    setEnableButtons(false);
                    return null;
                }
                return prev - 1;
            });
        }, 1000);
    } else {
        setCountdown(null);
    }

    return () => {
        if (countdownTimer) {
            clearInterval(countdownTimer);
        }
    };
}, [autoAcceptEnabled, clineAsk, enableButtons]);


	// UI layout depends on the last 2 messages
	const lastMessage = useMemo(() => messages.at(-1), [messages])
	const secondLastMessage = useMemo(() => messages.at(-2), [messages])

	function playSound(audioType: AudioType) {
		vscode.postMessage({ type: "playSound", audioType })
	}

	function playSoundOnMessage(audioType: AudioType) {
		if (hasStarted && !isStreaming) {
			playSound(audioType)
		}
	}

	useDeepCompareEffect(() => {
		if (lastMessage) {
			switch (lastMessage.type) {
				case "ask":
					const isPartial = lastMessage.partial === true
					switch (lastMessage.ask) {
						case "api_req_failed":
							playSoundOnMessage("progress_loop")
							setTextAreaDisabled(true)
							setClineAsk("api_req_failed")
							setEnableButtons(true)
							setPrimaryButtonText("Retry")
							setSecondaryButtonText("Start New Task")
							break
						case "mistake_limit_reached":
							playSoundOnMessage("progress_loop")
							setTextAreaDisabled(false)
							setClineAsk("mistake_limit_reached")
							setEnableButtons(true)
							setPrimaryButtonText("Proceed Anyways")
							setSecondaryButtonText("Start New Task")
							break
						case "followup":
							playSoundOnMessage("notification")
							setTextAreaDisabled(isPartial)
							setClineAsk("followup")
							setEnableButtons(isPartial)
							break
						case "tool":
							playSoundOnMessage("notification")
							setTextAreaDisabled(isPartial)
							setClineAsk("tool")
							setEnableButtons(!isPartial)
							const tool = JSON.parse(lastMessage.text || "{}") as ClineSayTool
							switch (tool.tool) {
								case "editedExistingFile":
								case "newFileCreated":
									setPrimaryButtonText("Save")
									setSecondaryButtonText("Reject")
									break
								default:
									setPrimaryButtonText("Approve")
									setSecondaryButtonText("Reject")
									break
							}
							break
						case "browser_action_launch":
							playSoundOnMessage("notification")
							setTextAreaDisabled(isPartial)
							setClineAsk("browser_action_launch")
							setEnableButtons(!isPartial)
							setPrimaryButtonText("Approve")
							setSecondaryButtonText("Reject")
							break
						case "command":
							playSoundOnMessage("notification")
							setTextAreaDisabled(isPartial)
							setClineAsk("command")
							setEnableButtons(!isPartial)
							setPrimaryButtonText("Run Command")
							setSecondaryButtonText("Reject")
							break
						case "command_output":
							playSoundOnMessage("notification")
							setTextAreaDisabled(false)
							setClineAsk("command_output")
							setEnableButtons(true)
							setPrimaryButtonText(`Proceed While Running${countdown !== null ? ` (${countdown})` : ''}`)
							setSecondaryButtonText(undefined)
							break
						case "use_mcp_server":
							setTextAreaDisabled(isPartial)
							setClineAsk("use_mcp_server")
							setEnableButtons(!isPartial)
							setPrimaryButtonText("Approve")
							setSecondaryButtonText("Reject")
							break
						case "completion_result":
							playSoundOnMessage("celebration")
							setTextAreaDisabled(isPartial)
							setClineAsk("completion_result")
							setEnableButtons(!isPartial)
							setPrimaryButtonText("Start New Task")
							setSecondaryButtonText(undefined)
							break
						case "resume_task":
							playSoundOnMessage("notification")
							setTextAreaDisabled(false)
							setClineAsk("resume_task")
							setEnableButtons(true)
							setPrimaryButtonText("Resume Task")
							setSecondaryButtonText(undefined)
							setDidClickCancel(false)
							break
						case "resume_completed_task":
							playSoundOnMessage("celebration")
							setTextAreaDisabled(false)
							setClineAsk("resume_completed_task")
							setEnableButtons(true)
							setPrimaryButtonText("Start New Task")
							setSecondaryButtonText(undefined)
							setDidClickCancel(false)
							break
					}
					break
				case "say":
					switch (lastMessage.say) {
						case "api_req_started":
							if (secondLastMessage?.ask === "command_output") {
								setInputValue("")
								setTextAreaDisabled(true)
								setSelectedImages([])
								setClineAsk(undefined)
								setEnableButtons(false)
							}
							break
						case "task":
						case "error":
						case "api_req_finished":
						case "text":
						case "browser_action":
						case "browser_action_result":
						case "command_output":
						case "mcp_server_request_started":
						case "mcp_server_response":
						case "completion_result":
						case "tool":
							break
					}
					break
			}
		}
	}, [lastMessage, secondLastMessage, countdown])

	// Add this callback function near other useCallback declarations
	const toggleAutoAccept = useCallback(() => {
		setAutoAcceptEnabled(prev => {
			const newValue = !prev;
			vscode.postMessage({
				type: "setAutoAccept",
				value: newValue,
				threadId: task?.ts
			});
			return newValue;
		});
	}, [task?.ts]);

	useEffect(() => {
		if (messages.length === 0) {
			setTextAreaDisabled(false)
			setClineAsk(undefined)
			setEnableButtons(false)
			setPrimaryButtonText(undefined)
			setSecondaryButtonText(undefined)
		}
	}, [messages.length])

	useEffect(() => {
		setExpandedRows({})
	}, [task?.ts])

	const isStreaming = useMemo(() => {
		const isLastAsk = !!modifiedMessages.at(-1)?.ask // checking clineAsk isn't enough since messages effect may be called again for a tool for example, set clineAsk to its value, and if the next message is not an ask then it doesn't reset. This is likely due to how much more often we're updating messages as compared to before, and should be resolved with optimizations as it's likely a rendering bug. but as a final guard for now, the cancel button will show if the last message is not an ask
		const isToolCurrentlyAsking =
			isLastAsk && clineAsk !== undefined && enableButtons && primaryButtonText !== undefined
		if (isToolCurrentlyAsking) {
			return false
		}

		const isLastMessagePartial = modifiedMessages.at(-1)?.partial === true
		if (isLastMessagePartial) {
			return true
		} else {
			const lastApiReqStarted = findLast(modifiedMessages, (message) => message.say === "api_req_started")
			if (lastApiReqStarted && lastApiReqStarted.text != null && lastApiReqStarted.say === "api_req_started") {
				const cost = JSON.parse(lastApiReqStarted.text).cost
				if (cost === undefined) {
					// api request has not finished yet
					return true
				}
			}
		}

		return false
	}, [modifiedMessages, clineAsk, enableButtons, primaryButtonText])

	const handleSendMessage = useCallback(
		(text: string, images: string[]) => {
			text = text.trim()
			if (text || images.length > 0) {
				if (messages.length === 0) {
					vscode.postMessage({ type: "newTask", text, images })
				} else if (clineAsk) {
					switch (clineAsk) {
						case "followup":
						case "tool":
						case "browser_action_launch":
						case "command": // user can provide feedback to a tool or command use
						case "command_output": // user can send input to command stdin
						case "use_mcp_server":
						case "completion_result": // if this happens then the user has feedback for the completion result
						case "resume_task":
						case "resume_completed_task":
						case "mistake_limit_reached":
							vscode.postMessage({
								type: "askResponse",
								askResponse: "messageResponse",
								text,
								images,
							})
							break
						// there is no other case that a textfield should be enabled
					}
				}
				setInputValue("")
				setTextAreaDisabled(true)
				setSelectedImages([])
				setClineAsk(undefined)
				setEnableButtons(false)
				// setPrimaryButtonText(undefined)
				// setSecondaryButtonText(undefined)
				disableAutoScrollRef.current = false
			}
		},
		[messages.length, clineAsk],
	)

	const startNewTask = useCallback(() => {
		vscode.postMessage({ type: "clearTask" })
	}, [])

	/*
	This logic depends on the useEffect[messages] above to set clineAsk, after which buttons are shown and we then send an askResponse to the extension.
	*/
	const handlePrimaryButtonClick = useCallback(() => {
		switch (clineAsk) {
			case "api_req_failed":
			case "command":
			case "command_output":
			case "tool":
			case "browser_action_launch":
			case "use_mcp_server":
			case "resume_task":
			case "mistake_limit_reached":
				vscode.postMessage({ type: "askResponse", askResponse: "yesButtonClicked" })
				break
			case "completion_result":
			case "resume_completed_task":
				// extension waiting for feedback. but we can just present a new task button
				startNewTask()
				break
		}
		setTextAreaDisabled(true)
		setClineAsk(undefined)
		setEnableButtons(false)
		// setPrimaryButtonText(undefined)
		// setSecondaryButtonText(undefined)
		disableAutoScrollRef.current = false
	}, [clineAsk, startNewTask])

	const handleSecondaryButtonClick = useCallback(() => {
		if (isStreaming) {
			vscode.postMessage({ type: "cancelTask" })
			setDidClickCancel(true)
			return
		}

		switch (clineAsk) {
			case "api_req_failed":
			case "mistake_limit_reached":
				startNewTask()
				break
			case "command":
			case "tool":
			case "browser_action_launch":
			case "use_mcp_server":
				// responds to the API with a "This operation failed" and lets it try again
				vscode.postMessage({ type: "askResponse", askResponse: "noButtonClicked" })
				break
		}
		setTextAreaDisabled(true)
		setClineAsk(undefined)
		setEnableButtons(false)
		// setPrimaryButtonText(undefined)
		// setSecondaryButtonText(undefined)
		disableAutoScrollRef.current = false
	}, [clineAsk, startNewTask, isStreaming])

	// Add effect for countdown timer
	useEffect(() => {
		if (isStreaming) {
			// Set hasStarted to true once a request has started
			setHasStarted(true)
		}
		// Only execute when isStreaming changes from true to false
		if (wasStreaming && !isStreaming && lastMessage) {
			// Play appropriate sound based on lastMessage content
			if (lastMessage.type === "ask") {
				switch (lastMessage.ask) {
					case "api_req_failed":
					case "mistake_limit_reached":
						playSound("progress_loop")
						break
					case "tool":
					case "followup":
					case "browser_action_launch":
					case "resume_task":
						playSound("notification")
						break
					case "completion_result":
					case "resume_completed_task":
						playSound("celebration")
						break
				}
			}
		}
		// Update previous streaming state
		setWasStreaming(isStreaming)
	}, [isStreaming, lastMessage])

	const handleTaskCloseButtonClick = useCallback(() => {
		startNewTask()
	}, [startNewTask])

	const { selectedModelInfo } = useMemo(() => {
		return normalizeApiConfiguration(apiConfiguration)
	}, [apiConfiguration])

	const selectImages = useCallback(() => {
		vscode.postMessage({ type: "selectImages" })
	}, [])

	const shouldDisableImages =
		!selectedModelInfo.supportsImages || textAreaDisabled || selectedImages.length >= MAX_IMAGES_PER_MESSAGE

	const handleMessage = useCallback(
		(e: MessageEvent) => {
			const message: ExtensionMessage = e.data
			switch (message.type) {
				case "action":
					switch (message.action!) {
						case "didBecomeVisible":
							if (!isHidden && !textAreaDisabled && !enableButtons) {
								textAreaRef.current?.focus()
							}
							break
					}
					break
				case "selectedImages":
					const newImages = message.images ?? []
					if (newImages.length > 0) {
						setSelectedImages((prevImages) =>
							[...prevImages, ...newImages].slice(0, MAX_IMAGES_PER_MESSAGE),
						)
					}
					break
				case "invoke":
					switch (message.invoke!) {
						case "sendMessage":
							handleSendMessage(message.text ?? "", message.images ?? [])
							break
						case "primaryButtonClick":
							handlePrimaryButtonClick()
							break
						case "secondaryButtonClick":
							handleSecondaryButtonClick()
							break
					}
			}
			// textAreaRef.current is not explicitly required here since react gaurantees that ref will be stable across re-renders, and we're not using its value but its reference.
		},
		[
			isHidden,
			textAreaDisabled,
			enableButtons,
			handleSendMessage,
			handlePrimaryButtonClick,
			handleSecondaryButtonClick,
		],
	)

	useEvent("message", handleMessage)

	useMount(() => {
		// NOTE: the vscode window needs to be focused for this to work
		textAreaRef.current?.focus()
	})

	useEffect(() => {
		const timer = setTimeout(() => {
			if (!isHidden && !textAreaDisabled && !enableButtons) {
				textAreaRef.current?.focus()
			}
		}, 50)
		return () => {
			clearTimeout(timer)
		}
	}, [isHidden, textAreaDisabled, enableButtons])

	const visibleMessages = useMemo(() => {
		return modifiedMessages.filter((message) => {
			switch (message.ask) {
				case "completion_result":
					// don't show a chat row for a completion_result ask without text. This specific type of message only occurs if cline wants to execute a command as part of its completion result, in which case we interject the completion_result tool with the execute_command tool.
					if (message.text === "") {
						return false
					}
					break
				case "api_req_failed": // this message is used to update the latest api_req_started that the request failed
				case "resume_task":
				case "resume_completed_task":
					return false
			}
			switch (message.say) {
				case "api_req_finished": // combineApiRequests removes this from modifiedMessages anyways
				case "api_req_retried": // this message is used to update the latest api_req_started that the request was retried
					return false
				case "text":
					// Sometimes cline returns an empty text message, we don't want to render these. (We also use a say text for user messages, so in case they just sent images we still render that)
					if ((message.text ?? "") === "" && (message.images?.length ?? 0) === 0) {
						return false
					}
					break
				case "mcp_server_request_started":
					return false
			}
			return true
		})
	}, [modifiedMessages])

	const isBrowserSessionMessage = (message: ClineMessage): boolean => {
		// which of visible messages are browser session messages, see above
		if (message.type === "ask") {
			return ["browser_action_launch"].includes(message.ask!)
		}
		if (message.type === "say") {
			return ["api_req_started", "text", "browser_action", "browser_action_result"].includes(message.say!)
		}
		return false
	}

	const groupedMessages = useMemo(() => {
		const result: (ClineMessage | ClineMessage[])[] = []
		let currentGroup: ClineMessage[] = []
		let isInBrowserSession = false

		const endBrowserSession = () => {
			if (currentGroup.length > 0) {
				result.push([...currentGroup])
				currentGroup = []
				isInBrowserSession = false
			}
		}

		visibleMessages.forEach((message) => {
			if (message.ask === "browser_action_launch") {
				// complete existing browser session if any
				endBrowserSession()
				// start new
				isInBrowserSession = true
				currentGroup.push(message)
			} else if (isInBrowserSession) {
				// end session if api_req_started is cancelled

				if (message.say === "api_req_started") {
					// get last api_req_started in currentGroup to check if it's cancelled. If it is then this api req is not part of the current browser session
					const lastApiReqStarted = [...currentGroup].reverse().find((m) => m.say === "api_req_started")
					if (lastApiReqStarted?.text != null) {
						const info = JSON.parse(lastApiReqStarted.text)
						const isCancelled = info.cancelReason != null
						if (isCancelled) {
							endBrowserSession()
							result.push(message)
							return
						}
					}
				}

				if (isBrowserSessionMessage(message)) {
					currentGroup.push(message)

					// Check if this is a close action
					if (message.say === "browser_action") {
						const browserAction = JSON.parse(message.text || "{}") as ClineSayBrowserAction
						if (browserAction.action === "close") {
							endBrowserSession()
						}
					}
				} else {
					// complete existing browser session if any
					endBrowserSession()
					result.push(message)
				}
			} else {
				result.push(message)
			}
		})

		// Handle case where browser session is the last group
		if (currentGroup.length > 0) {
			result.push([...currentGroup])
		}

		return result
	}, [visibleMessages])

	// scrolling

	const scrollToBottomSmooth = useMemo(
		() =>
			debounce(
				() => {
					virtuosoRef.current?.scrollTo({
						top: Number.MAX_SAFE_INTEGER,
						behavior: "smooth",
					})
				},
				10,
				{ immediate: true },
			),
		[],
	)

	const scrollToBottomAuto = useCallback(() => {
		virtuosoRef.current?.scrollTo({
			top: Number.MAX_SAFE_INTEGER,
			behavior: "auto", // instant causes crash
		})
	}, [])

	// scroll when user toggles certain rows
	const toggleRowExpansion = useCallback(
		(ts: number) => {
			const isCollapsing = expandedRows[ts] ?? false
			const lastGroup = groupedMessages.at(-1)
			const isLast = Array.isArray(lastGroup) ? lastGroup[0].ts === ts : lastGroup?.ts === ts
			const secondToLastGroup = groupedMessages.at(-2)
			const isSecondToLast = Array.isArray(secondToLastGroup)
				? secondToLastGroup[0].ts === ts
				: secondToLastGroup?.ts === ts

			const isLastCollapsedApiReq =
				isLast &&
				!Array.isArray(lastGroup) && // Make sure it's not a browser session group
				lastGroup?.say === "api_req_started" &&
				!expandedRows[lastGroup.ts]

			setExpandedRows((prev) => ({
				...prev,
				[ts]: !prev[ts],
			}))

			// disable auto scroll when user expands row
			if (!isCollapsing) {
				disableAutoScrollRef.current = true
			}

			if (isCollapsing && isAtBottom) {
				const timer = setTimeout(() => {
					scrollToBottomAuto()
				}, 0)
				return () => clearTimeout(timer)
			} else if (isLast || isSecondToLast) {
				if (isCollapsing) {
					if (isSecondToLast && !isLastCollapsedApiReq) {
						return
					}
					const timer = setTimeout(() => {
						scrollToBottomAuto()
					}, 0)
					return () => clearTimeout(timer)
				} else {
					const timer = setTimeout(() => {
						virtuosoRef.current?.scrollToIndex({
							index: groupedMessages.length - (isLast ? 1 : 2),
							align: "start",
						})
					}, 0)
					return () => clearTimeout(timer)
				}
			}
		},
		[groupedMessages, expandedRows, scrollToBottomAuto, isAtBottom],
	)

	const handleRowHeightChange = useCallback(
		(isTaller: boolean) => {
			if (!disableAutoScrollRef.current) {
				if (isTaller) {
					scrollToBottomSmooth()
				} else {
					setTimeout(() => {
						scrollToBottomAuto()
					}, 0)
				}
			}
		},
		[scrollToBottomSmooth, scrollToBottomAuto],
	)

	useEffect(() => {
		if (!disableAutoScrollRef.current) {
			setTimeout(() => {
				scrollToBottomSmooth()
			}, 50)
			// return () => clearTimeout(timer) // dont cleanup since if visibleMessages.length changes it cancels.
		}
	}, [groupedMessages.length, scrollToBottomSmooth])

	const handleWheel = useCallback((event: Event) => {
		const wheelEvent = event as WheelEvent
		if (wheelEvent.deltaY && wheelEvent.deltaY < 0) {
			if (scrollContainerRef.current?.contains(wheelEvent.target as Node)) {
				// user scrolled up
				disableAutoScrollRef.current = true
			}
		}
	}, [])
	useEvent("wheel", handleWheel, window, { passive: true }) // passive improves scrolling performance

	const placeholderText = useMemo(() => {
		const text = task ? "Type a message (@ to add context)..." : "Type your task here (@ to add context)..."
		return text
	}, [task])

	const itemContent = useCallback(
		(index: number, messageOrGroup: ClineMessage | ClineMessage[]) => {
			// browser session group
			if (Array.isArray(messageOrGroup)) {
				return (
					<BrowserSessionRow
						messages={messageOrGroup}
						isLast={index === groupedMessages.length - 1}
						lastModifiedMessage={modifiedMessages.at(-1)}
						onHeightChange={handleRowHeightChange}
						// Pass handlers for each message in the group
						isExpanded={(messageTs: number) => expandedRows[messageTs] ?? false}
						onToggleExpand={(messageTs: number) => {
							setExpandedRows((prev) => ({
								...prev,
								[messageTs]: !prev[messageTs],
							}))
						}}
					/>
				)
			}

			// regular message
			return (
				<ChatRow
					key={messageOrGroup.ts}
					message={messageOrGroup}
					isExpanded={expandedRows[messageOrGroup.ts] || false}
					onToggleExpand={() => toggleRowExpansion(messageOrGroup.ts)}
					lastModifiedMessage={modifiedMessages.at(-1)}
					isLast={index === groupedMessages.length - 1}
					onHeightChange={handleRowHeightChange}
				/>
			)
		},
		[expandedRows, modifiedMessages, groupedMessages.length, toggleRowExpansion, handleRowHeightChange],
	)

	return (
		<div
			style={{
				position: "fixed",
				top: 0,
				left: 0,
				right: 0,
				bottom: 0,
				display: isHidden ? "none" : "flex",
				flexDirection: "column",
				overflow: "hidden",
			}}>
<<<<<<< HEAD
            {task ? (
                <TaskHeader
                    task={task}
                    tokensIn={apiMetrics.totalTokensIn}
                    tokensOut={apiMetrics.totalTokensOut}
                    doesModelSupportPromptCache={selectedModelInfo.supportsPromptCache}
                    cacheWrites={apiMetrics.totalCacheWrites}
                    cacheReads={apiMetrics.totalCacheReads}
                    totalCost={apiMetrics.totalCost}
                    onClose={handleTaskCloseButtonClick}
                    autoAcceptEnabled={autoAcceptEnabled}
                    onAutoAcceptToggle={toggleAutoAccept}
                />
            ) : (
                <div
                    style={{
                        flexGrow: 1,
                        overflowY: "auto",
                        display: "flex",
                        flexDirection: "column",
                    }}>
                    {showAnnouncement && <Announcement version={version} hideAnnouncement={hideAnnouncement} />}
                    <div style={{ padding: "0 20px", flexShrink: 0 }}>
                        <h2>What can I do for you?</h2>
                        <p>
                            Thanks to{" "}
                            <VSCodeLink
                                href="https://www-cdn.anthropic.com/fed9cc193a14b84131812372d8d5857f8f304c52/Model_Card_Claude_3_Addendum.pdf"
                                style={{ display: "inline" }}>
                                Claude 3.5 Sonnet's agentic coding capabilities,
                            </VSCodeLink>{" "}
                            I can handle complex software development tasks step-by-step. With tools that let me create
                            & edit files, explore complex projects, use the browser, and execute terminal commands
                            (after you grant permission), I can assist you in ways that go beyond code completion or
                            tech support.
                        </p>
                    </div>
                    {taskHistory.length > 0 && <HistoryPreview showHistoryView={showHistoryView} />}
                </div>
            )}
            {task && (
                <>
                    <div style={{ flexGrow: 1, display: "flex" }} ref={scrollContainerRef}>
                        <Virtuoso
                            ref={virtuosoRef}
                            key={task.ts}
                            className="scrollable"
                            style={{
                                flexGrow: 1,
                                overflowY: "scroll",
                            }}
                            components={{
                                Footer: () => <div style={{ height: 5 }} />,
                            }}
                            increaseViewportBy={{ top: 3_000, bottom: Number.MAX_SAFE_INTEGER }}
                            data={groupedMessages}
                            itemContent={itemContent}
                            atBottomStateChange={(isAtBottom) => {
                                setIsAtBottom(isAtBottom)
                                if (isAtBottom) {
                                    disableAutoScrollRef.current = false
                                }
                                setShowScrollToBottom(disableAutoScrollRef.current && !isAtBottom)
                            }}
                            atBottomThreshold={10}
                            initialTopMostItemIndex={groupedMessages.length - 1}
                        />
                    </div>
                    {showScrollToBottom ? (
                        <div
                            style={{
                                display: "flex",
                                padding: "10px 15px 0px 15px",
                            }}>
                            <ScrollToBottomButton
                                onClick={() => {
                                    scrollToBottomSmooth()
                                    disableAutoScrollRef.current = false
                                }}>
                                <span className="codicon codicon-chevron-down" style={{ fontSize: "18px" }}></span>
                            </ScrollToBottomButton>
                        </div>
                    ) : (
                        <div
                            style={{
                                opacity:
                                    primaryButtonText || secondaryButtonText || isStreaming
                                        ? enableButtons || (isStreaming && !didClickCancel)
                                            ? 1
                                            : 0.5
                                        : 0,
                                display: "flex",
                                padding: "10px 15px 0px 15px",
                            }}>
                            {primaryButtonText && !isStreaming && (
                                <VSCodeButton
                                    appearance="primary"
                                    disabled={!enableButtons}
                                    style={{
                                        flex: secondaryButtonText ? 1 : 2,
                                        marginRight: secondaryButtonText ? "6px" : "0",
                                    }}
                                    onClick={handlePrimaryButtonClick}>
                                    {primaryButtonText}
                                </VSCodeButton>
                            )}
                            {(secondaryButtonText || isStreaming) && (
                                <VSCodeButton
                                    appearance="secondary"
                                    disabled={!enableButtons && !(isStreaming && !didClickCancel)}
                                    style={{
                                        flex: isStreaming ? 2 : 1,
                                        marginLeft: isStreaming ? 0 : "6px",
                                    }}
                                    onClick={handleSecondaryButtonClick}>
                                    {isStreaming ? "Cancel" : secondaryButtonText}
                                </VSCodeButton>
                            )}
                        </div>
                    )}
                </>
            )}
            <ChatTextArea
                ref={textAreaRef}
                inputValue={inputValue}
                setInputValue={setInputValue}
                textAreaDisabled={textAreaDisabled}
                placeholderText={placeholderText}
                selectedImages={selectedImages}
                setSelectedImages={setSelectedImages}
                onSend={() => handleSendMessage(inputValue, selectedImages)}
                onSelectImages={selectImages}
                shouldDisableImages={shouldDisableImages}
                onHeightChange={() => {
                    if (isAtBottom) {
                        scrollToBottomAuto()
                    }
                }}
            />
=======
			{task ? (
				<TaskHeader
					task={task}
					tokensIn={apiMetrics.totalTokensIn}
					tokensOut={apiMetrics.totalTokensOut}
					doesModelSupportPromptCache={selectedModelInfo.supportsPromptCache}
					cacheWrites={apiMetrics.totalCacheWrites}
					cacheReads={apiMetrics.totalCacheReads}
					totalCost={apiMetrics.totalCost}
					onClose={handleTaskCloseButtonClick}
				/>
			) : (
				<div
					style={{
						flexGrow: 1,
						overflowY: "auto",
						display: "flex",
						flexDirection: "column",
					}}>
					{showAnnouncement && <Announcement version={version} hideAnnouncement={hideAnnouncement} />}
					<div style={{ padding: "0 20px", flexShrink: 0 }}>
						<h2>What can I do for you?</h2>
						<p>
							Thanks to{" "}
							<VSCodeLink
								href="https://www-cdn.anthropic.com/fed9cc193a14b84131812372d8d5857f8f304c52/Model_Card_Claude_3_Addendum.pdf"
								style={{ display: "inline" }}>
								Claude 3.5 Sonnet's agentic coding capabilities,
							</VSCodeLink>{" "}
							I can handle complex software development tasks step-by-step. With tools that let me create
							& edit files, explore complex projects, use the browser, and execute terminal commands
							(after you grant permission), I can assist you in ways that go beyond code completion or
							tech support. I can even use MCP to create new tools and extend my own capabilities.
						</p>
					</div>
					{taskHistory.length > 0 && <HistoryPreview showHistoryView={showHistoryView} />}
				</div>
			)}
			{task && (
				<>
					<div style={{ flexGrow: 1, display: "flex" }} ref={scrollContainerRef}>
						<Virtuoso
							ref={virtuosoRef}
							key={task.ts} // trick to make sure virtuoso re-renders when task changes, and we use initialTopMostItemIndex to start at the bottom
							className="scrollable"
							style={{
								flexGrow: 1,
								overflowY: "scroll", // always show scrollbar
							}}
							components={{
								Footer: () => <div style={{ height: 5 }} />, // Add empty padding at the bottom
							}}
							// increasing top by 3_000 to prevent jumping around when user collapses a row
							increaseViewportBy={{ top: 3_000, bottom: Number.MAX_SAFE_INTEGER }} // hack to make sure the last message is always rendered to get truly perfect scroll to bottom animation when new messages are added (Number.MAX_SAFE_INTEGER is safe for arithmetic operations, which is all virtuoso uses this value for in src/sizeRangeSystem.ts)
							data={groupedMessages} // messages is the raw format returned by extension, modifiedMessages is the manipulated structure that combines certain messages of related type, and visibleMessages is the filtered structure that removes messages that should not be rendered
							itemContent={itemContent}
							atBottomStateChange={(isAtBottom) => {
								setIsAtBottom(isAtBottom)
								if (isAtBottom) {
									disableAutoScrollRef.current = false
								}
								setShowScrollToBottom(disableAutoScrollRef.current && !isAtBottom)
							}}
							atBottomThreshold={10} // anything lower causes issues with followOutput
							initialTopMostItemIndex={groupedMessages.length - 1}
						/>
					</div>
					{showScrollToBottom ? (
						<div
							style={{
								display: "flex",
								padding: "10px 15px 0px 15px",
							}}>
							<ScrollToBottomButton
								onClick={() => {
									scrollToBottomSmooth()
									disableAutoScrollRef.current = false
								}}>
								<span className="codicon codicon-chevron-down" style={{ fontSize: "18px" }}></span>
							</ScrollToBottomButton>
						</div>
					) : (
						<div
							style={{
								opacity:
									primaryButtonText || secondaryButtonText || isStreaming
										? enableButtons || (isStreaming && !didClickCancel)
											? 1
											: 0.5
										: 0,
								display: "flex",
								padding: "10px 15px 0px 15px",
							}}>
							{primaryButtonText && !isStreaming && (
								<VSCodeButton
									appearance="primary"
									disabled={!enableButtons}
									style={{
										flex: secondaryButtonText ? 1 : 2,
										marginRight: secondaryButtonText ? "6px" : "0",
									}}
									onClick={handlePrimaryButtonClick}>
									{primaryButtonText}
								</VSCodeButton>
							)}
							{(secondaryButtonText || isStreaming) && (
								<VSCodeButton
									appearance="secondary"
									disabled={!enableButtons && !(isStreaming && !didClickCancel)}
									style={{
										flex: isStreaming ? 2 : 1,
										marginLeft: isStreaming ? 0 : "6px",
									}}
									onClick={handleSecondaryButtonClick}>
									{isStreaming ? "Cancel" : secondaryButtonText}
								</VSCodeButton>
							)}
						</div>
					)}
				</>
			)}
			<ChatTextArea
				ref={textAreaRef}
				inputValue={inputValue}
				setInputValue={setInputValue}
				textAreaDisabled={textAreaDisabled}
				placeholderText={placeholderText}
				selectedImages={selectedImages}
				setSelectedImages={setSelectedImages}
				onSend={() => handleSendMessage(inputValue, selectedImages)}
				onSelectImages={selectImages}
				shouldDisableImages={shouldDisableImages}
				onHeightChange={() => {
					if (isAtBottom) {
						scrollToBottomAuto()
					}
				}}
			/>
>>>>>>> f2f44c9a
		</div>
	)
}

const ScrollToBottomButton = styled.div`
	background-color: color-mix(in srgb, var(--vscode-toolbar-hoverBackground) 55%, transparent);
	border-radius: 3px;
	overflow: hidden;
	cursor: pointer;
	display: flex;
	justify-content: center;
	align-items: center;
	flex: 1;
	height: 25px;

	&:hover {
		background-color: color-mix(in srgb, var(--vscode-toolbar-hoverBackground) 90%, transparent);
	}

	&:active {
		background-color: color-mix(in srgb, var(--vscode-toolbar-hoverBackground) 70%, transparent);
	}
`

export default ChatView<|MERGE_RESOLUTION|>--- conflicted
+++ resolved
@@ -786,7 +786,6 @@
 				flexDirection: "column",
 				overflow: "hidden",
 			}}>
-<<<<<<< HEAD
             {task ? (
                 <TaskHeader
                     task={task}
@@ -821,7 +820,7 @@
                             I can handle complex software development tasks step-by-step. With tools that let me create
                             & edit files, explore complex projects, use the browser, and execute terminal commands
                             (after you grant permission), I can assist you in ways that go beyond code completion or
-                            tech support.
+							tech support. I can even use MCP to create new tools and extend my own capabilities.
                         </p>
                     </div>
                     {taskHistory.length > 0 && <HistoryPreview showHistoryView={showHistoryView} />}
@@ -926,146 +925,7 @@
                     }
                 }}
             />
-=======
-			{task ? (
-				<TaskHeader
-					task={task}
-					tokensIn={apiMetrics.totalTokensIn}
-					tokensOut={apiMetrics.totalTokensOut}
-					doesModelSupportPromptCache={selectedModelInfo.supportsPromptCache}
-					cacheWrites={apiMetrics.totalCacheWrites}
-					cacheReads={apiMetrics.totalCacheReads}
-					totalCost={apiMetrics.totalCost}
-					onClose={handleTaskCloseButtonClick}
-				/>
-			) : (
-				<div
-					style={{
-						flexGrow: 1,
-						overflowY: "auto",
-						display: "flex",
-						flexDirection: "column",
-					}}>
-					{showAnnouncement && <Announcement version={version} hideAnnouncement={hideAnnouncement} />}
-					<div style={{ padding: "0 20px", flexShrink: 0 }}>
-						<h2>What can I do for you?</h2>
-						<p>
-							Thanks to{" "}
-							<VSCodeLink
-								href="https://www-cdn.anthropic.com/fed9cc193a14b84131812372d8d5857f8f304c52/Model_Card_Claude_3_Addendum.pdf"
-								style={{ display: "inline" }}>
-								Claude 3.5 Sonnet's agentic coding capabilities,
-							</VSCodeLink>{" "}
-							I can handle complex software development tasks step-by-step. With tools that let me create
-							& edit files, explore complex projects, use the browser, and execute terminal commands
-							(after you grant permission), I can assist you in ways that go beyond code completion or
-							tech support. I can even use MCP to create new tools and extend my own capabilities.
-						</p>
-					</div>
-					{taskHistory.length > 0 && <HistoryPreview showHistoryView={showHistoryView} />}
-				</div>
-			)}
-			{task && (
-				<>
-					<div style={{ flexGrow: 1, display: "flex" }} ref={scrollContainerRef}>
-						<Virtuoso
-							ref={virtuosoRef}
-							key={task.ts} // trick to make sure virtuoso re-renders when task changes, and we use initialTopMostItemIndex to start at the bottom
-							className="scrollable"
-							style={{
-								flexGrow: 1,
-								overflowY: "scroll", // always show scrollbar
-							}}
-							components={{
-								Footer: () => <div style={{ height: 5 }} />, // Add empty padding at the bottom
-							}}
-							// increasing top by 3_000 to prevent jumping around when user collapses a row
-							increaseViewportBy={{ top: 3_000, bottom: Number.MAX_SAFE_INTEGER }} // hack to make sure the last message is always rendered to get truly perfect scroll to bottom animation when new messages are added (Number.MAX_SAFE_INTEGER is safe for arithmetic operations, which is all virtuoso uses this value for in src/sizeRangeSystem.ts)
-							data={groupedMessages} // messages is the raw format returned by extension, modifiedMessages is the manipulated structure that combines certain messages of related type, and visibleMessages is the filtered structure that removes messages that should not be rendered
-							itemContent={itemContent}
-							atBottomStateChange={(isAtBottom) => {
-								setIsAtBottom(isAtBottom)
-								if (isAtBottom) {
-									disableAutoScrollRef.current = false
-								}
-								setShowScrollToBottom(disableAutoScrollRef.current && !isAtBottom)
-							}}
-							atBottomThreshold={10} // anything lower causes issues with followOutput
-							initialTopMostItemIndex={groupedMessages.length - 1}
-						/>
-					</div>
-					{showScrollToBottom ? (
-						<div
-							style={{
-								display: "flex",
-								padding: "10px 15px 0px 15px",
-							}}>
-							<ScrollToBottomButton
-								onClick={() => {
-									scrollToBottomSmooth()
-									disableAutoScrollRef.current = false
-								}}>
-								<span className="codicon codicon-chevron-down" style={{ fontSize: "18px" }}></span>
-							</ScrollToBottomButton>
-						</div>
-					) : (
-						<div
-							style={{
-								opacity:
-									primaryButtonText || secondaryButtonText || isStreaming
-										? enableButtons || (isStreaming && !didClickCancel)
-											? 1
-											: 0.5
-										: 0,
-								display: "flex",
-								padding: "10px 15px 0px 15px",
-							}}>
-							{primaryButtonText && !isStreaming && (
-								<VSCodeButton
-									appearance="primary"
-									disabled={!enableButtons}
-									style={{
-										flex: secondaryButtonText ? 1 : 2,
-										marginRight: secondaryButtonText ? "6px" : "0",
-									}}
-									onClick={handlePrimaryButtonClick}>
-									{primaryButtonText}
-								</VSCodeButton>
-							)}
-							{(secondaryButtonText || isStreaming) && (
-								<VSCodeButton
-									appearance="secondary"
-									disabled={!enableButtons && !(isStreaming && !didClickCancel)}
-									style={{
-										flex: isStreaming ? 2 : 1,
-										marginLeft: isStreaming ? 0 : "6px",
-									}}
-									onClick={handleSecondaryButtonClick}>
-									{isStreaming ? "Cancel" : secondaryButtonText}
-								</VSCodeButton>
-							)}
-						</div>
-					)}
-				</>
-			)}
-			<ChatTextArea
-				ref={textAreaRef}
-				inputValue={inputValue}
-				setInputValue={setInputValue}
-				textAreaDisabled={textAreaDisabled}
-				placeholderText={placeholderText}
-				selectedImages={selectedImages}
-				setSelectedImages={setSelectedImages}
-				onSend={() => handleSendMessage(inputValue, selectedImages)}
-				onSelectImages={selectImages}
-				shouldDisableImages={shouldDisableImages}
-				onHeightChange={() => {
-					if (isAtBottom) {
-						scrollToBottomAuto()
-					}
-				}}
-			/>
->>>>>>> f2f44c9a
+			
 		</div>
 	)
 }
